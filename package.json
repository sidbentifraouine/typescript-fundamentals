--- conflicted
+++ resolved
@@ -52,13 +52,8 @@
     "tslint-loader": "^3.5.3",
     "tsutils": "^3.0.0",
     "typescript": "^3.0.1",
-<<<<<<< HEAD
-    "webpack": "^3.12.0",
+    "webpack": "^4.17.1",
     "webpack-dev-middleware": "^3.2.0",
-=======
-    "webpack": "^4.17.1",
-    "webpack-dev-middleware": "^3.1.3",
->>>>>>> 83d9f201
     "webpack-hot-middleware": "^2.22.3",
     "semantic-release": "^15.9.9"
   },
