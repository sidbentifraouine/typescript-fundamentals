{
  "name": "@mike-works/typescript-fundamentals",
<<<<<<< HEAD
  "version": "1.0.3",
=======
  "version": "2.0.0",
>>>>>>> 9d7ff7f2
  "description": "Mike.Works typescript workshop",
  "repository": "https://github.com/mike-works/typescript-fundamentals",
  "author": "Mike North <michael.l.north@gmail.com> (https://mike.works)",
  "private": true,
  "devDependencies": {
<<<<<<< HEAD
    "@babel/core": "7.3.4",
=======
>>>>>>> 9d7ff7f2
    "@commitlint/cli": "7.5.2",
    "@commitlint/config-conventional": "7.5.0",
    "@commitlint/travis-cli": "7.5.2",
    "@mike-works/js-lib-renovate-config": "2.0.0",
<<<<<<< HEAD
    "@mike-works/workshop-semantic-release-config": "1.1.2",
    "@types/chalk": "2.2.0",
    "@types/html-webpack-plugin": "3.2.0",
    "@types/jest": "24.0.10",
    "@types/react": "16.8.7",
    "@types/react-dom": "16.8.2",
    "@types/react-hot-loader": "4.1.0",
    "@types/react-test-renderer": "15.5.8",
    "@types/webpack-env": "1.13.9",
    "awesome-typescript-loader": "5.2.1",
    "babel-core": "6.26.3",
    "babel-jest": "24.3.1",
    "babel-loader": "8.0.5",
    "babel-plugin-react-transform": "3.0.0",
    "babel-preset-env": "1.7.0",
    "css-loader": "2.1.1",
    "express": "4.16.4",
    "extract-text-webpack-plugin": "4.0.0-beta.0",
    "http-proxy-middleware": "0.19.1",
    "husky": "1.3.1",
    "jest": "24.3.1",
    "node-sass": "4.11.0",
    "react": "16.8.4",
    "react-dom": "16.8.4",
    "react-test-renderer": "16.8.4",
    "react-transform-catch-errors": "1.0.2",
    "react-transform-hmr": "1.0.4",
=======
    "@mike-works/workshop-semantic-release-config": "1.0.0",
    "@types/chai": "4.1.7",
    "@types/mocha": "5.2.6",
    "@types/node": "11.10.5",
    "@typescript-eslint/eslint-plugin": "1.4.2",
    "@typescript-eslint/parser": "1.4.2",
    "chai": "4.2.0",
    "dtslint": "0.5.3",
    "eslint": "5.15.1",
    "husky": "1.3.1",
    "lerna": "3.13.1",
    "mocha": "6.0.2",
>>>>>>> 9d7ff7f2
    "rimraf": "2.6.3",
    "semantic-release": "15.13.3",
<<<<<<< HEAD
    "style-loader": "0.23.1",
    "travis-deploy-once": "5.0.11",
    "ts-node": "8.0.3",
    "tslint": "5.13.1",
    "tslint-loader": "3.5.4",
    "tslint-microsoft-contrib": "6.1.0",
    "tsutils": "3.8.0",
    "typescript": "3.3.3333",
    "webpack": "4.29.6",
    "webpack-dev-middleware": "3.6.1",
    "webpack-hot-middleware": "2.24.3"
=======
    "source-map-support": "0.5.10",
    "ts-node": "8.0.3",
    "typescript": "3.3.3333"
>>>>>>> 9d7ff7f2
  },
  "workspaces": [
    "examples/*",
    "challenges/*",
    "notes"
  ],
  "scripts": {
    "clean": "lerna run clean && lerna clean --yes && lerna bootstrap",
    "build": "lerna run build",
    "test": "lerna run test",
    "postinstall": "lerna link",
    "semantic-release": "semantic-release"
  },
  "release": {
    "extends": "@mike-works/workshop-semantic-release-config",
    "branch": "v2"
  },
  "commitlint": {
    "extends": [
      "@commitlint/config-conventional"
    ]
  },
  "husky": {
    "hooks": {
      "commit-msg": "./node_modules/.bin/commitlint -e $HUSKY_GIT_PARAMS"
    }
  }
}<|MERGE_RESOLUTION|>--- conflicted
+++ resolved
@@ -1,52 +1,15 @@
 {
   "name": "@mike-works/typescript-fundamentals",
-<<<<<<< HEAD
-  "version": "1.0.3",
-=======
   "version": "2.0.0",
->>>>>>> 9d7ff7f2
   "description": "Mike.Works typescript workshop",
   "repository": "https://github.com/mike-works/typescript-fundamentals",
   "author": "Mike North <michael.l.north@gmail.com> (https://mike.works)",
   "private": true,
   "devDependencies": {
-<<<<<<< HEAD
-    "@babel/core": "7.3.4",
-=======
->>>>>>> 9d7ff7f2
     "@commitlint/cli": "7.5.2",
     "@commitlint/config-conventional": "7.5.0",
     "@commitlint/travis-cli": "7.5.2",
     "@mike-works/js-lib-renovate-config": "2.0.0",
-<<<<<<< HEAD
-    "@mike-works/workshop-semantic-release-config": "1.1.2",
-    "@types/chalk": "2.2.0",
-    "@types/html-webpack-plugin": "3.2.0",
-    "@types/jest": "24.0.10",
-    "@types/react": "16.8.7",
-    "@types/react-dom": "16.8.2",
-    "@types/react-hot-loader": "4.1.0",
-    "@types/react-test-renderer": "15.5.8",
-    "@types/webpack-env": "1.13.9",
-    "awesome-typescript-loader": "5.2.1",
-    "babel-core": "6.26.3",
-    "babel-jest": "24.3.1",
-    "babel-loader": "8.0.5",
-    "babel-plugin-react-transform": "3.0.0",
-    "babel-preset-env": "1.7.0",
-    "css-loader": "2.1.1",
-    "express": "4.16.4",
-    "extract-text-webpack-plugin": "4.0.0-beta.0",
-    "http-proxy-middleware": "0.19.1",
-    "husky": "1.3.1",
-    "jest": "24.3.1",
-    "node-sass": "4.11.0",
-    "react": "16.8.4",
-    "react-dom": "16.8.4",
-    "react-test-renderer": "16.8.4",
-    "react-transform-catch-errors": "1.0.2",
-    "react-transform-hmr": "1.0.4",
-=======
     "@mike-works/workshop-semantic-release-config": "1.0.0",
     "@types/chai": "4.1.7",
     "@types/mocha": "5.2.6",
@@ -59,26 +22,11 @@
     "husky": "1.3.1",
     "lerna": "3.13.1",
     "mocha": "6.0.2",
->>>>>>> 9d7ff7f2
     "rimraf": "2.6.3",
     "semantic-release": "15.13.3",
-<<<<<<< HEAD
-    "style-loader": "0.23.1",
-    "travis-deploy-once": "5.0.11",
-    "ts-node": "8.0.3",
-    "tslint": "5.13.1",
-    "tslint-loader": "3.5.4",
-    "tslint-microsoft-contrib": "6.1.0",
-    "tsutils": "3.8.0",
-    "typescript": "3.3.3333",
-    "webpack": "4.29.6",
-    "webpack-dev-middleware": "3.6.1",
-    "webpack-hot-middleware": "2.24.3"
-=======
     "source-map-support": "0.5.10",
     "ts-node": "8.0.3",
     "typescript": "3.3.3333"
->>>>>>> 9d7ff7f2
   },
   "workspaces": [
     "examples/*",
